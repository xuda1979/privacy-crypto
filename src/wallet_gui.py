"""Simple Tkinter-based GUI to inspect and manage wallets."""

from __future__ import annotations

import json
import tkinter as tk
from tkinter import messagebox, scrolledtext, ttk

import qrcode
from PIL import Image, ImageTk

from . import crypto_utils
from .wallet import Wallet


def _format_point(point) -> str:
    """Return a short hex representation of an elliptic curve point."""

    return crypto_utils.point_to_bytes(point).hex()


class WalletGUI:
    """Tkinter GUI helping users inspect wallet keys and transactions."""

    def __init__(self) -> None:
        self.root = tk.Tk()
        self.root.title("Privacy Wallet")

        self.wallet: Wallet | None = None

        self.view_private_var = tk.StringVar()
        self.spend_private_var = tk.StringVar()
        self.view_public_var = tk.StringVar()
        self.spend_public_var = tk.StringVar()
        self.address_var = tk.StringVar()

        self.view_private_entry: ttk.Entry | None = None
        self.spend_private_entry: ttk.Entry | None = None
        self.mnemonic_entry: ttk.Entry | None = None
        self.mnemonic_text: scrolledtext.ScrolledText | None = None
        self.transaction_text: scrolledtext.ScrolledText | None = None
        self.address_entry: ttk.Entry | None = None
        self.qr_code_canvas: tk.Canvas | None = None
        self.qr_code_image: ImageTk.PhotoImage | None = None

        self._build_layout()
        self.generate_wallet()

    # ------------------------------------------------------------------
    # Layout helpers
    def _build_layout(self) -> None:
        """Build the main GUI layout."""

        main = ttk.Frame(self.root, padding=16)
        main.grid(column=0, row=0, sticky="nsew")
        self.root.columnconfigure(0, weight=1)
        self.root.rowconfigure(0, weight=1)

        notebook = ttk.Notebook(main)
        notebook.grid(column=0, row=0, sticky="nsew")
        main.columnconfigure(0, weight=1)
        main.rowconfigure(0, weight=1)

        self._build_wallet_tab(notebook)
        self._build_restore_tab(notebook)
        self._build_tx_tab(notebook)

    def _build_wallet_tab(self, notebook: ttk.Notebook) -> None:
        """Build the wallet tab."""

        parent = ttk.Frame(notebook, padding=12)
        notebook.add(parent, text="Wallet")

        wallet_frame = ttk.LabelFrame(parent, text="Wallet Keys", padding=12)
        wallet_frame.grid(column=0, row=0, sticky="nsew")
        parent.columnconfigure(0, weight=1)

        self._add_labeled_entry(wallet_frame, "View private", self.view_private_var, 0)
        self._add_labeled_entry(wallet_frame, "Spend private", self.spend_private_var, 1)
        self._add_labeled_entry(wallet_frame, "View public", self.view_public_var, 2)
        self._add_labeled_entry(wallet_frame, "Spend public", self.spend_public_var, 3)
        self._add_labeled_entry(wallet_frame, "Address", self.address_var, 4)

        for child in wallet_frame.winfo_children():
            child.grid_configure(pady=2, padx=4)

        qr_frame = ttk.LabelFrame(parent, text="Address QR Code", padding=12)
        qr_frame.grid(column=1, row=0, rowspan=2, sticky="nsew", padx=(12, 0))
        self.qr_code_canvas = tk.Canvas(qr_frame, width=256, height=256)
        self.qr_code_canvas.pack()

        mnemonic_frame = ttk.LabelFrame(parent, text="Mnemonic Phrase", padding=12)
        mnemonic_frame.grid(column=0, row=1, columnspan=2, sticky="nsew", pady=(12, 0))
        self.mnemonic_text = scrolledtext.ScrolledText(
            mnemonic_frame, height=3, width=80, wrap=tk.WORD
        )
        self.mnemonic_text.grid(column=0, row=0, sticky="nsew")
        self.mnemonic_text.configure(state="disabled")
        mnemonic_frame.columnconfigure(0, weight=1)
        mnemonic_frame.rowconfigure(0, weight=1)

        btn_frame = ttk.Frame(parent)
        btn_frame.grid(column=0, row=2, sticky="ew", pady=(12, 0))
        ttk.Button(btn_frame, text="Generate wallet", command=self.generate_wallet).pack(
            side=tk.LEFT
        )
        ttk.Button(btn_frame, text="Copy address", command=self.copy_address).pack(
            side=tk.LEFT, padx=(8, 0)
        )

    def _build_restore_tab(self, notebook: ttk.Notebook) -> None:
        """Build the restore tab."""

        parent = ttk.Frame(notebook, padding=12)
        notebook.add(parent, text="Restore")

        restore_frame = ttk.LabelFrame(
            parent, text="Restore from private keys", padding=12
        )
        restore_frame.grid(column=0, row=0, sticky="ew", pady=(12, 0))
        self.view_private_entry = self._add_simple_entry(
            restore_frame, "View private", 0, placeholder="decimal or 0x..."
        )
        self.spend_private_entry = self._add_simple_entry(
            restore_frame, "Spend private", 1, placeholder="decimal or 0x..."
        )
        ttk.Button(
            restore_frame, text="Restore", command=self.restore_from_inputs
        ).grid(column=0, row=2, columnspan=2, sticky="ew", pady=(8, 0))

        mnemonic_frame = ttk.LabelFrame(parent, text="Restore from mnemonic", padding=12)
        mnemonic_frame.grid(column=0, row=1, sticky="ew", pady=(12, 0))
        self.mnemonic_entry = self._add_simple_entry(
            mnemonic_frame, "Mnemonic", 0, placeholder="12 word phrase"
        )
        ttk.Button(
            mnemonic_frame, text="Restore", command=self.restore_from_mnemonic
        ).grid(column=0, row=1, columnspan=2, sticky="ew", pady=(8, 0))

    def _build_tx_tab(self, notebook: ttk.Notebook) -> None:
        """Build the transaction tab."""

        parent = ttk.Frame(notebook, padding=12)
        notebook.add(parent, text="Transactions")

        address_frame = ttk.LabelFrame(parent, text="Inspect address", padding=12)
        address_frame.grid(column=0, row=0, sticky="ew", pady=(12, 0))
        ttk.Label(address_frame, text="Address").grid(column=0, row=0, sticky="w")
        self.address_entry = ttk.Entry(address_frame, width=80)
        self.address_entry.grid(column=1, row=0, sticky="ew")
        ttk.Button(address_frame, text="Decode", command=self.decode_address).grid(
            column=2, row=0, padx=(8, 0)
        )
        address_frame.columnconfigure(1, weight=1)

        tx_frame = ttk.LabelFrame(parent, text="Transaction tools", padding=12)
        tx_frame.grid(column=0, row=1, sticky="nsew", pady=(12, 0))
        self.transaction_text = scrolledtext.ScrolledText(tx_frame, height=10, width=80)
        self.transaction_text.grid(column=0, row=0, columnspan=2, sticky="nsew")
        tx_frame.columnconfigure(0, weight=1)
        tx_frame.rowconfigure(0, weight=1)

        ttk.Button(
            tx_frame, text="Check recipient", command=self.check_transaction
        ).grid(column=0, row=1, sticky="ew", pady=(8, 0))
        ttk.Button(
            tx_frame, text="Decrypt amount", command=self.decrypt_amount
        ).grid(column=1, row=1, sticky="ew", pady=(8, 0), padx=(8, 0))

        parent.rowconfigure(1, weight=1)

    def _add_labeled_entry(self, master, label, variable, row):
        ttk.Label(master, text=label).grid(column=0, row=row, sticky="w")
        entry = ttk.Entry(master, textvariable=variable, width=80)
        entry.grid(column=1, row=row, sticky="ew")
        master.columnconfigure(1, weight=1)
        return entry

    def _add_simple_entry(self, master, label, row, placeholder=""):
        ttk.Label(master, text=label).grid(column=0, row=row, sticky="w")
        entry = ttk.Entry(master, width=50)
        if placeholder:
            entry.insert(0, placeholder)
        entry.grid(column=1, row=row, sticky="ew")
        master.columnconfigure(1, weight=1)
        return entry

    # ------------------------------------------------------------------
    # Wallet operations
    def generate_wallet(self) -> None:
<<<<<<< HEAD
        self.wallet, mnemonic = Wallet.generate()
        self._update_wallet_fields(mnemonic)
=======
        self.wallet, mnemonic = Wallet.generate(include_mnemonic=True)
        self._update_wallet_fields()
>>>>>>> f10f2379
        messagebox.showinfo(
            "Wallet",
            "Generated a fresh wallet. Please store the mnemonic phrase securely",
        )

    def restore_from_inputs(self) -> None:
        if not self.view_private_entry or not self.spend_private_entry:
            return
        try:
            view_key = int(self.view_private_entry.get().strip(), 0)
            spend_key = int(self.spend_private_entry.get().strip(), 0)
        except ValueError:
            messagebox.showerror("Restore", "Private keys must be integers")
            return

        if view_key <= 0 or spend_key <= 0:
            messagebox.showerror("Restore", "Private keys must be positive")
            return

        self.wallet = Wallet(view_key, spend_key)
        self._update_wallet_fields()
        messagebox.showinfo("Restore", "Wallet restored from provided keys")

    def restore_from_mnemonic(self) -> None:
        if not self.mnemonic_entry:
            return
        mnemonic = self.mnemonic_entry.get().strip()
        if not mnemonic:
            messagebox.showerror("Restore", "Please enter a mnemonic phrase")
            return
        try:
            view_key = crypto_utils.keys_from_mnemonic(mnemonic)
            spend_key = crypto_utils.keys_from_mnemonic(mnemonic, passphrase="spend")
        except ValueError:
            messagebox.showerror("Restore", "Invalid mnemonic phrase")
            return

        self.wallet = Wallet(view_key, spend_key)
        self._update_wallet_fields(mnemonic)
        messagebox.showinfo("Restore", "Wallet restored from mnemonic phrase")

    def _update_wallet_fields(self, mnemonic: str | None = None) -> None:
        if not self.wallet:
            return
        self.view_private_var.set(str(self.wallet.view_private_key))
        self.spend_private_var.set(str(self.wallet.spend_private_key))
        self.view_public_var.set(_format_point(self.wallet.view_public_key))
        self.spend_public_var.set(_format_point(self.wallet.spend_public_key))
        address = self.wallet.export_address()
        self.address_var.set(address)

        if self.mnemonic_text:
            self.mnemonic_text.configure(state="normal")
            self.mnemonic_text.delete("1.0", tk.END)
            if mnemonic:
                self.mnemonic_text.insert("1.0", mnemonic)
            self.mnemonic_text.configure(state="disabled")

        if self.qr_code_canvas:
            self.qr_code_canvas.delete("all")
            qr = qrcode.QRCode(
                version=1,
                error_correction=qrcode.constants.ERROR_CORRECT_L,
                box_size=10,
                border=4,
            )
            qr.add_data(address)
            qr.make(fit=True)

            img = qr.make_image(fill_color="black", back_color="white")
            self.qr_code_image = ImageTk.PhotoImage(img)
            self.qr_code_canvas.create_image(
                128, 128, anchor=tk.CENTER, image=self.qr_code_image
            )

    # ------------------------------------------------------------------
    # UI callbacks
    def copy_address(self) -> None:
        if not self.wallet:
            return
        self.root.clipboard_clear()
        self.root.clipboard_append(self.wallet.export_address())
        messagebox.showinfo("Address", "Address copied to clipboard")

    def decode_address(self) -> None:
        if not self.address_entry:
            return
        address = self.address_entry.get().strip()
        if not address:
            messagebox.showwarning("Address", "Please paste an address first")
            return
        try:
            view_point, spend_point = Wallet.import_address(address)
        except ValueError as exc:
            messagebox.showerror("Address", f"Invalid address: {exc}")
            return
        messagebox.showinfo(
            "Address details",
            f"View public: {_format_point(view_point)}\n"
            f"Spend public: {_format_point(spend_point)}",
        )

    def _load_transaction(self) -> dict | None:
        if not self.transaction_text:
            return None
        raw = self.transaction_text.get("1.0", tk.END).strip()
        if not raw:
            messagebox.showwarning("Transaction", "Please paste a transaction JSON")
            return None
        try:
            transaction = json.loads(raw)
        except json.JSONDecodeError as exc:
            messagebox.showerror("Transaction", f"JSON error: {exc}")
            return None
        if not isinstance(transaction, dict):
            messagebox.showerror("Transaction", "Expected a JSON object")
            return None
        return transaction

    def check_transaction(self) -> None:
        if not self.wallet:
            messagebox.showwarning("Wallet", "Generate or restore a wallet first")
            return
        transaction = self._load_transaction()
        if not transaction:
            return
        if self.wallet.belongs_to_transaction(transaction):
            messagebox.showinfo("Transaction", "Transaction is addressed to this wallet")
        else:
            messagebox.showinfo(
                "Transaction", "Transaction does not belong to this wallet"
            )

    def decrypt_amount(self) -> None:
        if not self.wallet:
            messagebox.showwarning("Wallet", "Generate or restore a wallet first")
            return
        transaction = self._load_transaction()
        if not transaction:
            return
        try:
            amount = self.wallet.decrypt_transaction_amount(transaction)
        except ValueError as exc:
            messagebox.showerror("Decrypt", str(exc))
            return
        messagebox.showinfo("Decrypt", f"Decrypted amount: {amount}")

    # ------------------------------------------------------------------
    def run(self) -> None:
        self.root.mainloop()


def main() -> None:  # pragma: no cover - manual GUI entry point
    WalletGUI().run()


if __name__ == "__main__":  # pragma: no cover
    main()
<|MERGE_RESOLUTION|>--- conflicted
+++ resolved
@@ -188,13 +188,8 @@
     # ------------------------------------------------------------------
     # Wallet operations
     def generate_wallet(self) -> None:
-<<<<<<< HEAD
-        self.wallet, mnemonic = Wallet.generate()
-        self._update_wallet_fields(mnemonic)
-=======
         self.wallet, mnemonic = Wallet.generate(include_mnemonic=True)
         self._update_wallet_fields()
->>>>>>> f10f2379
         messagebox.showinfo(
             "Wallet",
             "Generated a fresh wallet. Please store the mnemonic phrase securely",
