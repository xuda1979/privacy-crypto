"""Wallet management utilities for the privacy crypto prototype."""

from __future__ import annotations

import base64
import binascii
import json
import os
from dataclasses import dataclass
from typing import Dict, Tuple

from ecdsa.ellipticcurve import Point
from nacl import pwhash, secret, utils
from nacl.exceptions import CryptoError

from . import crypto_utils
from .utils.serialization import canonical_hash


@dataclass
class Wallet:
    """Represents a user wallet with separate view and spend keys."""

    view_private_key: int
    spend_private_key: int

    @classmethod
<<<<<<< HEAD
    def generate(cls) -> "Wallet":
        mnemonic = crypto_utils.generate_mnemonic()
        view_private = crypto_utils.keys_from_mnemonic(mnemonic)
        spend_private = crypto_utils.keys_from_mnemonic(mnemonic, passphrase="spend")
        return cls(view_private, spend_private)
=======
    def generate(cls, include_mnemonic: bool = False) -> "Wallet" | Tuple["Wallet", str]:
        mnemonic = crypto_utils.generate_mnemonic()
        view_private = crypto_utils.keys_from_mnemonic(mnemonic)
        spend_private = crypto_utils.keys_from_mnemonic(mnemonic, passphrase="spend")
        wallet = cls(view_private, spend_private)
        return (wallet, mnemonic) if include_mnemonic else wallet
>>>>>>> 9cd86e7c

    def save_to_file(self, filename: str, password: str) -> None:
        """Encrypt and save wallet keys to *filename* using *password*."""

        salt = utils.random(pwhash.argon2i.SALTBYTES)
        key = pwhash.argon2i.kdf(
            secret.SecretBox.KEY_SIZE,
            password.encode("utf-8"),
            salt,
            opslimit=pwhash.argon2i.OPSLIMIT_SENSITIVE,
            memlimit=pwhash.argon2i.MEMLIMIT_SENSITIVE,
        )
        box = secret.SecretBox(key)

        payload = json.dumps(
            {"view": self.view_private_key, "spend": self.spend_private_key}
        ).encode("utf-8")

        nonce = utils.random(secret.SecretBox.NONCE_SIZE)
        encrypted = box.encrypt(payload, nonce)

        with open(filename, "w", encoding="utf-8") as f:
            json.dump(
                {
                    "version": 1,
                    "salt": base64.b64encode(salt).decode("ascii"),
                    "data": base64.b64encode(encrypted).decode("ascii"),
                },
                f,
            )

    @classmethod
    def load_from_file(cls, filename: str, password: str) -> "Wallet":
        """Load and decrypt wallet from *filename* using *password*."""

        if not os.path.exists(filename):
            raise ValueError("Wallet file not found")

        with open(filename, "r", encoding="utf-8") as f:
            blob = json.load(f)

        try:
            salt = base64.b64decode(blob["salt"])
            encrypted_data = base64.b64decode(blob["data"])
        except (KeyError, ValueError, binascii.Error) as exc:
            raise ValueError("Malformed wallet file") from exc

        key = pwhash.argon2i.kdf(
            secret.SecretBox.KEY_SIZE,
            password.encode("utf-8"),
            salt,
            opslimit=pwhash.argon2i.OPSLIMIT_SENSITIVE,
            memlimit=pwhash.argon2i.MEMLIMIT_SENSITIVE,
        )
        box = secret.SecretBox(key)

        try:
            plaintext = box.decrypt(encrypted_data)
            keys = json.loads(plaintext)
            return cls(keys["view"], keys["spend"])
        except (CryptoError, KeyError, ValueError) as exc:
            raise ValueError("Invalid password or corrupt wallet file") from exc

    @property
    def view_public_key(self) -> Point:
        return crypto_utils.scalar_mult(self.view_private_key)

    @property
    def spend_public_key(self) -> Point:
        return crypto_utils.scalar_mult(self.spend_private_key)

    def export_address(self) -> str:
        """Return a base64 encoded representation of the public address."""

        data = (
            crypto_utils.point_to_bytes(self.view_public_key)
            + crypto_utils.point_to_bytes(self.spend_public_key)
        )
        return base64.b64encode(data).decode("ascii")

    @staticmethod
    def import_address(address: str) -> Tuple[Point, Point]:
        """Parse *address* and return the embedded public keys."""

        decoded = base64.b64decode(address.encode("ascii"))
        if len(decoded) != 66:
            raise ValueError("Addresses must encode two compressed points")
        view_bytes = decoded[:33]
        spend_bytes = decoded[33:]
        view_point = crypto_utils.bytes_to_point(view_bytes)
        spend_point = crypto_utils.bytes_to_point(spend_bytes)
        return view_point, spend_point

    def key_image(self) -> Point:
        """Derive a key image to prevent double spending."""

        public_bytes = crypto_utils.point_to_bytes(self.spend_public_key)
        hashed_point = crypto_utils.hash_to_point(public_bytes)
        return crypto_utils.scalar_mult(self.spend_private_key, hashed_point)

    def create_shared_secret(self, ephemeral_public: Point) -> bytes:
        return crypto_utils.derive_shared_secret(self.view_private_key, ephemeral_public)

    def public_keys(self) -> Tuple[Point, Point]:
        return self.view_public_key, self.spend_public_key

    @staticmethod
    def _decode_point(value: str) -> Point:
        """Decode a base64 encoded curve point."""

        try:
            data = base64.b64decode(value.encode("ascii"))
        except (ValueError, TypeError) as exc:  # pragma: no cover - defensive
            raise ValueError("Point payload is not valid base64") from exc
        return crypto_utils.bytes_to_point(data)

    def _shared_point_with(self, ephemeral_public: Point) -> Point:
        """Return the Diffie-Hellman shared point with *ephemeral_public*."""

        return crypto_utils.scalar_mult(self.view_private_key, ephemeral_public)

    def _stealth_point_from_shared(self, shared_point: Point) -> Point:
        """Derive the expected stealth public key from a shared point."""

        tweak = crypto_utils.hash_to_int(crypto_utils.point_to_bytes(shared_point))
        return crypto_utils.point_add(
            self.spend_public_key, crypto_utils.scalar_mult(tweak, crypto_utils.G)
        )

    def belongs_to_transaction(self, transaction: Dict[str, object]) -> bool:
        """Return ``True`` if *transaction* pays to this wallet."""

        try:
            ephemeral = self._decode_point(transaction["ephemeral_public_key"])
            stealth_target = self._decode_point(transaction["stealth_address"])
        except (KeyError, ValueError):
            return False

        shared_point = self._shared_point_with(ephemeral)
        expected = self._stealth_point_from_shared(shared_point)
        return expected == stealth_target

    def decrypt_transaction_amount(self, transaction: Dict[str, object]) -> int:
        """Return the plaintext amount embedded in *transaction* for this wallet."""

        if not self.belongs_to_transaction(transaction):
            raise ValueError("Transaction is not addressed to this wallet")

        ephemeral = self._decode_point(transaction["ephemeral_public_key"])
        shared_secret = crypto_utils.derive_shared_secret(
            self.view_private_key, ephemeral
        )
        box = secret.SecretBox(shared_secret)

        try:
            ciphertext = base64.b32decode(transaction["encrypted_amount"].encode("ascii"))
        except (KeyError, ValueError, TypeError) as exc:  # pragma: no cover - defensive
            raise ValueError("Invalid encrypted amount payload") from exc

        plaintext = box.decrypt(ciphertext)
        if len(plaintext) != 8:
            raise ValueError("Encrypted amount has unexpected length")
        return int.from_bytes(plaintext, "big")

    def derive_one_time_private_key(self, transaction: Dict[str, object]) -> int:
        """Return the private key corresponding to the transaction's stealth address."""

        if not self.belongs_to_transaction(transaction):
            raise ValueError("Transaction is not addressed to this wallet")

        ephemeral = self._decode_point(transaction["ephemeral_public_key"])
        shared_point = self._shared_point_with(ephemeral)
        tweak = crypto_utils.hash_to_int(crypto_utils.point_to_bytes(shared_point))
        return (tweak + self.spend_private_key) % crypto_utils.CURVE_ORDER


def verify_audit_bundle(bundle: Dict[str, object]) -> bool:
    """Verify a selective-disclosure proof generated for compliant auditing."""

    if not isinstance(bundle, dict):
        return False

    payload = bundle.get("payload")
    signature = bundle.get("signature")
    if not isinstance(payload, dict) or not isinstance(signature, dict):
        return False

    try:
        amount = int(payload["amount"])
        commitment_b64 = payload["amount_commitment"]
        blinding_b64 = payload["amount_blinding"]
        view_key_b64 = payload["view_public_key"]
        timestamp = payload["timestamp"]
        _ = payload.get("tx_id")
        _ = payload.get("stealth_address")
        sig_r_b64 = signature["R"]
        sig_s_b64 = signature["s"]
    except (KeyError, TypeError, ValueError):
        return False

    if not isinstance(timestamp, (int, float)) and timestamp is not None:
        return False

    try:
        commitment_bytes = base64.b64decode(str(commitment_b64).encode("ascii"))
        blinding_bytes = base64.b64decode(str(blinding_b64).encode("ascii"))
        view_bytes = base64.b64decode(str(view_key_b64).encode("ascii"))
        r_bytes = base64.b64decode(str(sig_r_b64).encode("ascii"))
        s_bytes = base64.b64decode(str(sig_s_b64).encode("ascii"))
    except (binascii.Error, ValueError):
        return False

    try:
        commitment_point = crypto_utils.bytes_to_point(commitment_bytes)
        view_point = crypto_utils.bytes_to_point(view_bytes)
        r_point = crypto_utils.bytes_to_point(r_bytes)
    except ValueError:
        return False

    blinding = crypto_utils.bytes_to_int(blinding_bytes)
    s_value = crypto_utils.bytes_to_int(s_bytes)

    expected_commitment = crypto_utils.pedersen_commit(amount, blinding)
    if expected_commitment != commitment_point:
        return False

    message_hash = canonical_hash(payload)
    return crypto_utils.schnorr_verify(message_hash, view_point, (r_point, s_value))


__all__ = ["Wallet", "verify_audit_bundle"]
<|MERGE_RESOLUTION|>--- conflicted
+++ resolved
@@ -25,20 +25,12 @@
     spend_private_key: int
 
     @classmethod
-<<<<<<< HEAD
-    def generate(cls) -> "Wallet":
-        mnemonic = crypto_utils.generate_mnemonic()
-        view_private = crypto_utils.keys_from_mnemonic(mnemonic)
-        spend_private = crypto_utils.keys_from_mnemonic(mnemonic, passphrase="spend")
-        return cls(view_private, spend_private)
-=======
     def generate(cls, include_mnemonic: bool = False) -> "Wallet" | Tuple["Wallet", str]:
         mnemonic = crypto_utils.generate_mnemonic()
         view_private = crypto_utils.keys_from_mnemonic(mnemonic)
         spend_private = crypto_utils.keys_from_mnemonic(mnemonic, passphrase="spend")
         wallet = cls(view_private, spend_private)
         return (wallet, mnemonic) if include_mnemonic else wallet
->>>>>>> 9cd86e7c
 
     def save_to_file(self, filename: str, password: str) -> None:
         """Encrypt and save wallet keys to *filename* using *password*."""
